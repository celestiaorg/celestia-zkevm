--- conflicted
+++ resolved
@@ -56,17 +56,7 @@
     make setup
     ```
 
-<<<<<<< HEAD
-1. Transfer tokens from Simapp to the EVM rollup
-=======
-1. Transfer tokens from simapp to the EVM roll-up.
-
-    ```shell
-    make transfer
-    ```
-
-### Helpful commands
->>>>>>> d87ee7d5
+1. Transfer tokens from SimApp to the EVM roll-up.
 
     ```shell
     make transfer
@@ -84,7 +74,7 @@
 
 ![mvp-zk-accounts](./docs/images/mvp-zk-accounts-step-1.png)
 
-1a -> The user submits a transfer message. This is a `ICS20LibFungibleTokenPacketData` wrapped in a `SendPacket` message. As well as who it's sending the tokens to and how much it also specifies where this packet is going to and lets the eventual receiver know where the packet came from. 
+1a -> The user submits a transfer message. This is a `ICS20LibFungibleTokenPacketData` wrapped in a `SendPacket` message. As well as who it's sending the tokens to and how much it also specifies where this packet is going to and lets the eventual receiver know where the packet came from.
 
 1b -> The simapp chain (mimicking Celestia) executes the transaction, checking the users balance and then moving the funds to a locked acount. It stores a commitment to this execution in state. This is kind of like a verifiable receipt.
 
@@ -94,7 +84,6 @@
 
 2b -> The relayer needs to prove to the EVM rollup that Simapp has actually successfully executed the first part of the transfer: locking up the tokens. Proving this requires two steps: First the relayer queries a state transition proof from the prover process. This will prove the latest state root from the last trusted state root stored in the state of the ICS07 Tendermint smart contract on the EVM. Now the EVM has an up to date record of Simapp's current state (which includes the receipt). Second, the relayer asks the prover for a proof that the receipt is a merkle leaf of the state root i.e. it's part of state
 
-<<<<<<< HEAD
 2c -> The prover has a zk circuit for generating both proofs. One takes tendermint headers and uses the `SkippingVerification` algorithm to assert the latest header. The other takes IAVL merkle proofs and proves some leaf key as part of the root. These are both STARK proofs which can be processed by the smart contracts on the EVM.
 
 2d -> The last step of the relayer is to combine these proofs and packets and submit a `MsgUpdateClient` and `MsgRecvPacket` to the EVM rollup.
@@ -109,14 +98,12 @@
 
 3c -> The relayer then sends a `MsgUpdateClient` with the state transition proof to update Simapp's record of the Rollup' state after the point that it processed the transfer packet and wrote the receipt. The relayer also sends a `MsgAcknowledgement` which contains the membership proof of the commitment, a.k.a. the receipt alongside the details of the receipt i.e. for what transfer message are we acknowledging.
 
-3d -> Simapp processes these two messages. It validates the proofs and if everything is in order, it removes the transfer receipt and keeps one final receipt of the acknowledgement (to prevent a later timeout message). 
+3d -> Simapp processes these two messages. It validates the proofs and if everything is in order, it removes the transfer receipt and keeps one final receipt of the acknowledgement (to prevent a later timeout message).
 
-In the case that the EVM decided these messages were not valid it would not write the acknowledgement receipt. The relayer, tracking the time when the transfer message was sent would submit a `MsgTimeout` instead of the acknowledgement with an absence proof. This is a proof that no acknowledgement was written where the predermined path says it should be written. When Simapp receives this timeout and the corresponding absence proof, it reverses the transfer, releaseing the lcoked funds and returning them to the sender. This process is atomic - funds can not be unlocked if they are minted on the other chain. 
+In the case that the EVM decided these messages were not valid it would not write the acknowledgement receipt. The relayer, tracking the time when the transfer message was sent would submit a `MsgTimeout` instead of the acknowledgement with an absence proof. This is a proof that no acknowledgement was written where the predermined path says it should be written. When Simapp receives this timeout and the corresponding absence proof, it reverses the transfer, releaseing the lcoked funds and returning them to the sender. This process is atomic - funds can not be unlocked if they are minted on the other chain.
 
-If someone were to send tokens from the EVM rollup back to Simapp, the source chain of those tokens, the process would be very similar, however the actions wouldn't be to lock and mint but rather the EVM rollup would burn tokens and Simapp would unlock them. 
+If someone were to send tokens from the EVM rollup back to Simapp, the source chain of those tokens, the process would be very similar, however the actions wouldn't be to lock and mint but rather the EVM rollup would burn tokens and Simapp would unlock them.
 
-=======
->>>>>>> d87ee7d5
 ## Contributing
 
 ### Proto Generation
@@ -124,7 +111,6 @@
 This repo uses protobuf to define the interfaces between several services. To help with this, this
 repo relies on [buf](https://buf.build). If you modify the protos you can regenerate them using:
 
-<<<<<<< HEAD
 ```
 make proto-gen
 ```
@@ -141,8 +127,4 @@
 docker logs celestia-network-validator
 docker logs simapp-validator
 docker logs reth
-=======
-```shell
-buf generate
->>>>>>> d87ee7d5
 ```