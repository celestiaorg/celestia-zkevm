--- conflicted
+++ resolved
@@ -1,12 +1,9 @@
 [workspace]
 members = [
     "crates/evm-prover",
-<<<<<<< HEAD
     "crates/evm-storage-proofs",
-=======
     "crates/evm-state-queries",
     "crates/evm-state-types",
->>>>>>> 8e74306e
     "crates/sp1/evm-exec-types",
     "crates/sp1/evm-exec/program",
     "crates/sp1/evm-exec/script",
