--- conflicted
+++ resolved
@@ -1,10 +1,6 @@
 use alloy_primitives::{FixedBytes, hex::FromHex};
 use alloy_provider::ProviderBuilder;
-<<<<<<< HEAD
-use celestia_grpc_client::MsgRemoteTransfer;
-=======
 use celestia_grpc_client::types::ClientConfig;
->>>>>>> 446dbd5a
 use celestia_grpc_client::{
     MsgProcessMessage, MsgSubmitMessages, MsgUpdateZkExecutionIsm, QueryIsmRequest, client::CelestiaIsmClient,
 };
@@ -44,13 +40,9 @@
     tracing_subscriber::fmt().with_env_filter(filter).init();
 
     // instantiate ISM client for submitting payloads and querying state
-<<<<<<< HEAD
-    let ism_client = CelestiaIsmClient::from_env().await.unwrap();
-=======
     let config = ClientConfig::from_env().expect("failed to create celestia client config");
     let ism_client = CelestiaIsmClient::new(config).await.unwrap();
 
->>>>>>> 446dbd5a
     let resp = ism_client
         .ism(QueryIsmRequest { id: ISM_ID.to_string() })
         .await
