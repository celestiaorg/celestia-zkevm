--- conflicted
+++ resolved
@@ -3,24 +3,11 @@
 pub const MAILBOX_ADDRESS: &str = "0xb1c938f5ba4b3593377f399e12175e8db0c787ff";
 pub const MERKLE_TREE_ADDRESS: &str = "0xfcb1d485ef46344029d9e8a7925925e146b3430e";
 // initial trusted evm height for block prover
-<<<<<<< HEAD
 pub const TRUSTED_HEIGHT: u64 = 165;
-// celestia start height for block prover
 // target height for message prover
 pub const TARGET_HEIGHT: u64 = 190;
 // trusted evm root for block prover
 pub const TRUSTED_ROOT: &str = "0x0e106db5b2dd79354e2ae0116439ee1fa4fcf88bdec03803c9c79bf0e1101f08";
-=======
-pub const TRUSTED_HEIGHT: u64 = 0;
-// celestia start height for block prover
-pub const START_HEIGHT: u64 = 2;
-// number of celestia blocks to prove
-pub const NUM_BLOCKS: u64 = 15;
-// target height for message prover
-pub const TARGET_HEIGHT: u64 = 2;
-// trusted evm root for block prover
-pub const TRUSTED_ROOT: &str = "0x2892acb3938e55f74887eb9624668f2c5f0d97fae9151d83dea3b70d5ea850b5";
->>>>>>> 93531c68
 pub const EV_RPC: &str = "http://127.0.0.1:8545";
 pub const SEQUENCER_URL: &str = "http://127.0.0.1:7331";
 pub const EV_WS: &str = "ws://127.0.0.1:8546";