--- conflicted
+++ resolved
@@ -57,12 +57,8 @@
 tempfile = { workspace = true }
 tendermint-proto = { workspace = true }
 tokio = { workspace = true }
-<<<<<<< HEAD
-url = { workspace = true }
-reqwest = { workspace = true, features = ["blocking"] }
-=======
 
 tracing = { workspace = true }
 tracing-subscriber = { workspace = true }
 url = { workspace = true }
->>>>>>> e08b5d3b
+reqwest = { workspace = true, features = ["blocking"] }