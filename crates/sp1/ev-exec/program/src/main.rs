//! An SP1 program that verifies inclusion of EVM reth blocks in the Celestia data availability network
//! and executes their state transition functions.
//!
//! ## Functionality
//!
//! The program accepts the following inputs:
//! - Celestia block header and associated data availability header (DAH).
//! - Namespace
//! - Blobs
//! - Sequencer Public Key
//! - NamespaceProofs
//! - EthClientExecutorInputs (RSP - state transition function)
//! - Trusted Height
//! - Trusted State Root
//!
//! It performs the following steps:
//! 1. Deserializes the program inputs.
//! 2. Verifies completeness of the namespace using the provided blobs.
//! 3. Executes the EVM blocks via the state transition function.
//! 4. Filters blobs to SignedData and verifies the sequencer signature.
//! 5. Verifies equivalency between the EVM block data and blob data via SignedData.
//! 6. Commits a [`BlockExecOutput`] struct to the program outputs.
//!
//! The program commits the following fields to the program output:
//! - Celestia block header hash
//! - Previous Celestia block header hash
//! - New Height
//! - New State Root
//! - Trusted Height
//! - Trusted State Root
//! - Namespace
//! - Public Key
#![no_main]

sp1_zkvm::entrypoint!(main);

use std::collections::HashSet;
use std::error::Error;
use std::sync::Arc;

use alloy_consensus::{proofs, BlockHeader};
use alloy_primitives::B256;
use alloy_rlp::Decodable;
use bytes::Bytes;
use celestia_types::nmt::{NamespacedHash, EMPTY_LEAVES};
use celestia_types::Blob;
use ed25519_dalek::{Signature, Verifier, VerifyingKey};
use ev_types::v1::{Data, SignedData};
use ev_zkevm_types::programs::block::{BlockExecInput, BlockExecOutput};
use nmt_rs::NamespacedSha2Hasher;
use prost::Message;
use reth_primitives::TransactionSigned;
use rsp_client_executor::{executor::EthClientExecutor, io::WitnessInput};
use tendermint::block::Header;

pub fn main() {
    // -----------------------------
    // 0. Deserialize inputs
    // -----------------------------
    println!("cycle-tracker-report-start: deserialize inputs");

    let inputs: BlockExecInput = sp1_zkvm::io::read::<BlockExecInput>();
    let celestia_header: Header =
        serde_cbor::from_slice(&inputs.header_raw).expect("failed to deserialize celestia header");
    let blobs: Vec<Blob> = serde_cbor::from_slice(&inputs.blobs_raw).expect("failed to deserialize blob data");

    println!("cycle-tracker-report-end: deserialize inputs");

    // -----------------------------
    // 1. Verify namespace inclusion and completeness
    // -----------------------------
    println!("cycle-tracker-report-start: verify namespace data");

    assert_eq!(
        celestia_header.data_hash.unwrap(),
        inputs.dah.hash(),
        "DataHash mismatch for DataAvailabilityHeader"
    );

    let mut roots = Vec::<&NamespacedHash>::new();
    for row_root in inputs.dah.row_roots() {
        if row_root.contains::<NamespacedSha2Hasher<29>>(inputs.namespace.into()) {
            roots.push(row_root);
        }
    }

    assert_eq!(
        roots.len(),
        inputs.proofs.len(),
        "Number of proofs must equal the number of row roots"
    );

    if roots.is_empty() {
        assert!(blobs.is_empty(), "Blobs must be empty if no roots contain namespace");
    }

    let blob_data: Vec<[u8; 512]> = blobs
        .iter()
        .flat_map(|blob| {
            blob.to_shares()
                .unwrap()
                .into_iter()
                .map(|share| share.as_ref().try_into().unwrap())
        })
        .collect();

    let mut cursor = 0;
    for (proof, root) in inputs.proofs.iter().zip(roots) {
<<<<<<< HEAD
        // we also need to verify absence proofs because we get a root for them
=======
>>>>>>> 85116e60
        if proof.is_of_absence() {
            proof
                .verify_complete_namespace(root, EMPTY_LEAVES, inputs.namespace.into())
                .expect("Failed to verify proof");
<<<<<<< HEAD
            continue;
=======
            break;
>>>>>>> 85116e60
        }
        let share_count = (proof.end_idx() - proof.start_idx()) as usize;
        let end = cursor + share_count;

        let raw_leaves = &blob_data[cursor..end];

        proof
            .verify_complete_namespace(root, raw_leaves, inputs.namespace.into())
            .expect("Failed to verify proof");

        cursor = end;
    }

    println!("cycle-tracker-report-end: verify namespace data");

    // -----------------------------
    // 2. Execute the EVM block inputs
    // -----------------------------
    println!("cycle-tracker-report-start: execute EVM blocks");

    let mut headers = Vec::with_capacity(inputs.executor_inputs.len());
    if headers.capacity() != 0 {
        let first_input = inputs.executor_inputs.first().unwrap();

        assert_eq!(
            inputs.trusted_root,
            first_input.state_anchor(),
            "State anchor must be equal to trusted root"
        );

        assert!(
            inputs.trusted_height <= first_input.parent_header().number(),
            "Trusted height must be less than or equal to parent header height",
        );

        let executor = EthClientExecutor::eth(
            Arc::new((&first_input.genesis).try_into().expect("invalid genesis block")),
            first_input.custom_beneficiary,
        );

        for input in &inputs.executor_inputs {
            let header = executor.execute(input.clone()).expect("EVM block execution failed");
            headers.push(header);
        }
    }

    println!("cycle-tracker-report-end: execute EVM blocks");

    // -----------------------------
    // 3. Filter SignedData blobs and verify signatures
    // -----------------------------
    println!("cycle-tracker-report-start: filter signed data blobs and verify signatures");

    let signed_data: Vec<SignedData> = blobs
        .into_iter()
        .filter_map(|blob| SignedData::decode(Bytes::from(blob.data)).ok())
        .collect();

    let mut tx_data: Vec<Data> = Vec::new();
    for sd in signed_data {
        let signer = sd.signer.as_ref().expect("SignedData must contain signer");

        // NOTE: Trim 4 byte Protobuf encoding prefix
        if signer.pub_key[4..] != inputs.pub_key {
            continue;
        }

        let data_bytes = sd.data.as_ref().expect("SignedData must contain data").encode_to_vec();

        verify_signature(&inputs.pub_key, &data_bytes, &sd.signature).expect("Sequencer signature verification failed");

        tx_data.push(sd.data.unwrap());
    }

    // Equivocation tolerance: Filter out duplicate heights if applicable, accepting FCFS as the source of truth.
    if tx_data.len() != headers.len() {
        let mut seen = HashSet::<u64>::new();
        tx_data.retain(|data| get_height(data).map(|h| seen.insert(h)).unwrap_or(false));
    }

    tx_data.sort_by_key(|data| get_height(data).expect("Data must contain a height"));

    assert_eq!(
        tx_data.len(),
        headers.len(),
        "Headers and SignedData must be of equal length"
    );

    println!("cycle-tracker-report-end: filter signed data blobs and verify signatures");

    // -----------------------------
    // 4. Verify blob equivalency
    // -----------------------------
    println!("cycle-tracker-report-start: verify blob-header equivalency");

    for (header, data) in headers.iter().zip(tx_data) {
        let mut txs = Vec::with_capacity(data.txs.len());
        for tx_bytes in data.txs {
            let tx = TransactionSigned::decode(&mut tx_bytes.as_slice()).expect("Failed decoding transaction");
            txs.push(tx);
        }

        let root = proofs::calculate_transaction_root(&txs);
        assert_eq!(
            root, header.transactions_root,
            "Calculated root must be equal to header transactions root"
        );
    }

    println!("cycle-tracker-report-end: verify blob-header equivalency");

    // -----------------------------
    // 5. Build and commit outputs
    // -----------------------------
    println!("cycle-tracker-report-start: commit public outputs");

    let new_height: u64 = headers.last().map(|h| h.number).unwrap_or(inputs.trusted_height);
    let new_state_root: B256 = headers.last().map(|h| h.state_root).unwrap_or(inputs.trusted_root);

    let output = BlockExecOutput {
        celestia_header_hash: celestia_header
            .hash()
            .as_bytes()
            .try_into()
            .expect("celestia_header_hash must be exactly 32 bytes"),
        prev_celestia_header_hash: celestia_header
            .last_block_id
            .unwrap()
            .hash
            .as_bytes()
            .try_into()
            .expect("prev_celestia_header_hash must be exactly 32 bytes"),
        new_height,
        new_state_root: new_state_root.into(),
        prev_height: inputs.trusted_height,
        prev_state_root: inputs.trusted_root.into(),
        namespace: inputs.namespace,
        public_key: inputs.pub_key.try_into().expect("public key must be exactly 32 bytes"),
    };
    sp1_zkvm::io::commit(&output);
    println!("cycle-tracker-report-end: commit public outputs");
}

fn get_height(data: &Data) -> Option<u64> {
    data.metadata.as_ref().map(|m| m.height)
}

fn verify_signature(public_key: &[u8], message: &[u8], signature: &[u8]) -> Result<(), Box<dyn Error>> {
    println!("cycle-tracker-report-start: verify ed25519 signature");

    let pub_key: [u8; 32] = public_key
        .try_into()
        .map_err(|e| format!("Public key must be 32 bytes for Ed25519: {e}"))?;

    let verifying_key = VerifyingKey::from_bytes(&pub_key).map_err(|e| format!("Invalid Ed25519 public key: {e}"))?;

    let signature = Signature::from_slice(signature).map_err(|e| format!("Invalid Ed25519 signature: {e}"))?;

    verifying_key
        .verify(message, &signature)
        .map_err(|e| format!("Signature verification failed: {e}"))?;

    println!("cycle-tracker-report-end: verify ed25519 signature");
    Ok(())
}<|MERGE_RESOLUTION|>--- conflicted
+++ resolved
@@ -106,19 +106,11 @@
 
     let mut cursor = 0;
     for (proof, root) in inputs.proofs.iter().zip(roots) {
-<<<<<<< HEAD
-        // we also need to verify absence proofs because we get a root for them
-=======
->>>>>>> 85116e60
         if proof.is_of_absence() {
             proof
                 .verify_complete_namespace(root, EMPTY_LEAVES, inputs.namespace.into())
                 .expect("Failed to verify proof");
-<<<<<<< HEAD
-            continue;
-=======
             break;
->>>>>>> 85116e60
         }
         let share_count = (proof.end_idx() - proof.start_idx()) as usize;
         let end = cursor + share_count;
