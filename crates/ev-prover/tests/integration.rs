use std::{str::FromStr, sync::Arc};

use alloy_primitives::Address;
use alloy_provider::ProviderBuilder;
use celestia_grpc_client::{types::ClientConfig, CelestiaIsmClient};
use ev_prover::prover::programs::message::{AppContext, HyperlaneMessageProver};
use ev_state_queries::{DefaultProvider, MockStateQueryProvider};
use reqwest::Url;
use storage::{
    hyperlane::{message::HyperlaneMessageStore, snapshot::HyperlaneSnapshotStore},
    proofs::RocksDbProofStorage,
};
use tempfile::TempDir;
<<<<<<< HEAD
use tokio::sync::{mpsc, Mutex};
=======
use tokio::sync::mpsc;
>>>>>>> d4b9ec60
use tracing_subscriber::EnvFilter;

#[tokio::test]
async fn test_run_message_prover() {
    dotenvy::dotenv().ok();
    let config = ClientConfig::from_env().unwrap();
    let ism_client = Arc::new(CelestiaIsmClient::new(config).await.unwrap());
    // Configure logging for ev-prover
    let filter = EnvFilter::new("ev-prover=debug,sp1_core=warn,sp1_runtime=warn,sp1_sdk=warn,sp1_vm=warn");
    tracing_subscriber::fmt().with_env_filter(filter).init();
    let tmp = TempDir::new().expect("cannot create temp directory");
    let snapshot_storage_path = dirs::home_dir()
        .expect("cannot find home directory")
        .join(&tmp)
        .join("data")
        .join("snapshots.db");
    let message_storage_path = dirs::home_dir()
        .expect("cannot find home directory")
        .join(&tmp)
        .join("data")
        .join("messages.db");
    let proof_storage_path = dirs::home_dir()
        .expect("cannot find home directory")
        .join(&tmp)
        .join("data")
        .join("proofs.db");
    let hyperlane_message_store = Arc::new(HyperlaneMessageStore::new(message_storage_path).unwrap());
    let hyperlane_snapshot_store = Arc::new(HyperlaneSnapshotStore::new(snapshot_storage_path, None).unwrap());
    let proof_store = Arc::new(RocksDbProofStorage::new(proof_storage_path).unwrap());

    hyperlane_message_store.reset_db().unwrap();
    hyperlane_snapshot_store.reset_db().unwrap();

    let app = AppContext {
        evm_rpc: "http://127.0.0.1:8545".to_string(),
        evm_ws: "ws://127.0.0.1:8546".to_string(),
        mailbox_address: Address::from_str("0xb1c938f5ba4b3593377f399e12175e8db0c787ff").unwrap(),
        merkle_tree_address: Address::from_str("0xfcb1d485ef46344029d9e8a7925925e146b3430e").unwrap(),
    };

    let evm_provider: DefaultProvider =
        ProviderBuilder::new().connect_http(Url::from_str("http://127.0.0.1:8545").unwrap());

    let (_tx, rx) = mpsc::channel(256);
    let prover = HyperlaneMessageProver::new(
        app,
        rx,
        hyperlane_message_store,
        hyperlane_snapshot_store,
        proof_store,
        Arc::new(MockStateQueryProvider::new(evm_provider)),
    )
    .unwrap();
    prover.run(rx, ism_client, Arc::new(Mutex::new(false))).await.unwrap();
}<|MERGE_RESOLUTION|>--- conflicted
+++ resolved
@@ -11,11 +11,7 @@
     proofs::RocksDbProofStorage,
 };
 use tempfile::TempDir;
-<<<<<<< HEAD
 use tokio::sync::{mpsc, Mutex};
-=======
-use tokio::sync::mpsc;
->>>>>>> d4b9ec60
 use tracing_subscriber::EnvFilter;
 
 #[tokio::test]
