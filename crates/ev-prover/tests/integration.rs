use std::{
    str::FromStr,
    sync::{Arc, RwLock},
};

use alloy_primitives::Address;
use alloy_provider::ProviderBuilder;
use ev_prover::prover::programs::message::{AppContext, HyperlaneMessageProver, MerkleTreeState};
use ev_state_queries::{DefaultProvider, MockStateQueryProvider};
use reqwest::Url;
use storage::{
    hyperlane::{message::HyperlaneMessageStore, snapshot::HyperlaneSnapshotStore},
    proofs::RocksDbProofStorage,
<<<<<<< HEAD
    APP_HOME,
};
=======
};
use tempfile::TempDir;
>>>>>>> e0d313df

#[tokio::test]
async fn test_run_message_prover() {
    dotenvy::dotenv().ok();
<<<<<<< HEAD
    let snapshot_storage_path = dirs::home_dir()
        .expect("cannot find home directory")
        .join(APP_HOME)
=======
    let tmp = TempDir::new().expect("cannot create temp directory");
    let snapshot_storage_path = dirs::home_dir()
        .expect("cannot find home directory")
        .join(&tmp)
>>>>>>> e0d313df
        .join("data")
        .join("snapshots.db");
    let message_storage_path = dirs::home_dir()
        .expect("cannot find home directory")
<<<<<<< HEAD
        .join(APP_HOME)
=======
        .join(&tmp)
>>>>>>> e0d313df
        .join("data")
        .join("messages.db");
    let proof_storage_path = dirs::home_dir()
        .expect("cannot find home directory")
<<<<<<< HEAD
        .join(APP_HOME)
=======
        .join(&tmp)
>>>>>>> e0d313df
        .join("data")
        .join("proofs.db");
    let hyperlane_message_store = Arc::new(HyperlaneMessageStore::new(message_storage_path).unwrap());
    let hyperlane_snapshot_store = Arc::new(HyperlaneSnapshotStore::new(snapshot_storage_path).unwrap());
    let proof_store = Arc::new(RocksDbProofStorage::new(proof_storage_path).unwrap());

    hyperlane_message_store.prune_all().unwrap();
    hyperlane_snapshot_store.prune_all().unwrap();

    let app = AppContext {
        evm_rpc: "http://127.0.0.1:8545".to_string(),
        evm_ws: "ws://127.0.0.1:8546".to_string(),
        mailbox_address: Address::from_str("0xb1c938f5ba4b3593377f399e12175e8db0c787ff").unwrap(),
        merkle_tree_address: Address::from_str("0xfcb1d485ef46344029d9e8a7925925e146b3430e").unwrap(),
        merkle_tree_state: RwLock::new(MerkleTreeState::new(0, 0)),
    };

    let evm_provider: DefaultProvider =
        ProviderBuilder::new().connect_http(Url::from_str("http://127.0.0.1:8545").unwrap());

    let prover = HyperlaneMessageProver::new(
        app,
        hyperlane_message_store,
        hyperlane_snapshot_store,
        proof_store,
        Arc::new(MockStateQueryProvider::new(evm_provider)),
    )
    .unwrap();
    prover.run().await.unwrap();
}<|MERGE_RESOLUTION|>--- conflicted
+++ resolved
@@ -11,45 +11,26 @@
 use storage::{
     hyperlane::{message::HyperlaneMessageStore, snapshot::HyperlaneSnapshotStore},
     proofs::RocksDbProofStorage,
-<<<<<<< HEAD
-    APP_HOME,
-};
-=======
 };
 use tempfile::TempDir;
->>>>>>> e0d313df
 
 #[tokio::test]
 async fn test_run_message_prover() {
     dotenvy::dotenv().ok();
-<<<<<<< HEAD
-    let snapshot_storage_path = dirs::home_dir()
-        .expect("cannot find home directory")
-        .join(APP_HOME)
-=======
     let tmp = TempDir::new().expect("cannot create temp directory");
     let snapshot_storage_path = dirs::home_dir()
         .expect("cannot find home directory")
         .join(&tmp)
->>>>>>> e0d313df
         .join("data")
         .join("snapshots.db");
     let message_storage_path = dirs::home_dir()
         .expect("cannot find home directory")
-<<<<<<< HEAD
-        .join(APP_HOME)
-=======
         .join(&tmp)
->>>>>>> e0d313df
         .join("data")
         .join("messages.db");
     let proof_storage_path = dirs::home_dir()
         .expect("cannot find home directory")
-<<<<<<< HEAD
-        .join(APP_HOME)
-=======
         .join(&tmp)
->>>>>>> e0d313df
         .join("data")
         .join("proofs.db");
     let hyperlane_message_store = Arc::new(HyperlaneMessageStore::new(message_storage_path).unwrap());
