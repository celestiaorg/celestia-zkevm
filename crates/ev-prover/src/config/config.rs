use serde::{Deserialize, Serialize};

pub const APP_HOME: &str = ".ev-prover";

pub const CONFIG_DIR: &str = "config";

pub const CONFIG_FILE: &str = "config.yaml";
pub const GENESIS_FILE: &str = "genesis.json";

pub const DEFAULT_GENESIS_JSON: &str = include_str!("../../resources/genesis.json");
pub const DEFAULT_NAMESPACE: &str = "a8045f161bf468bf4d44";
pub const DEFAULT_PUB_KEY_HEX: &str = "3964a68700cf76e215626e076e76d23bd1f4c3b31184b5822fd7b4df15d5ce9a";

#[derive(Clone, Debug, Serialize, Deserialize)]
pub struct Config {
    pub grpc_address: String,
    pub celestia_rpc: String,
    pub evm_rpc: String,
    pub namespace_hex: String,
    pub pub_key: String,
<<<<<<< HEAD
    pub proof_storage_path: Option<String>,
=======
    #[serde(default = "default_queue_capacity")]
    pub queue_capacity: usize,
    #[serde(default = "default_concurrency")]
    pub concurrency: usize,
}

fn default_queue_capacity() -> usize {
    256
}

fn default_concurrency() -> usize {
    16
>>>>>>> 219b552f
}

impl Default for Config {
    fn default() -> Self {
        Self {
            grpc_address: "127.0.0.1:50051".to_string(),
            celestia_rpc: "127.0.0.1:26658".to_string(),
            evm_rpc: "http://127.0.0.1:8545".to_string(),
            namespace_hex: DEFAULT_NAMESPACE.to_string(),
            pub_key: DEFAULT_PUB_KEY_HEX.to_string(),
<<<<<<< HEAD
            proof_storage_path: None,
=======
            queue_capacity: default_queue_capacity(),
            concurrency: default_concurrency(),
>>>>>>> 219b552f
        }
    }
}<|MERGE_RESOLUTION|>--- conflicted
+++ resolved
@@ -18,9 +18,7 @@
     pub evm_rpc: String,
     pub namespace_hex: String,
     pub pub_key: String,
-<<<<<<< HEAD
     pub proof_storage_path: Option<String>,
-=======
     #[serde(default = "default_queue_capacity")]
     pub queue_capacity: usize,
     #[serde(default = "default_concurrency")]
@@ -33,7 +31,6 @@
 
 fn default_concurrency() -> usize {
     16
->>>>>>> 219b552f
 }
 
 impl Default for Config {
@@ -44,12 +41,9 @@
             evm_rpc: "http://127.0.0.1:8545".to_string(),
             namespace_hex: DEFAULT_NAMESPACE.to_string(),
             pub_key: DEFAULT_PUB_KEY_HEX.to_string(),
-<<<<<<< HEAD
             proof_storage_path: None,
-=======
             queue_capacity: default_queue_capacity(),
             concurrency: default_concurrency(),
->>>>>>> 219b552f
         }
     }
 }