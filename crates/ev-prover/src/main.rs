--- conflicted
+++ resolved
@@ -24,18 +24,12 @@
     dotenvy::dotenv().ok();
 
     match cli.command {
-<<<<<<< HEAD
-        Commands::Init {} => init()?,
-        Commands::Start {} => start().await?,
-        Commands::UnsafeResetDb {} => unsafe_reset_db()?,
-        Commands::Version {} => version(),
-=======
         Commands::Init {} => commands::command::init()?,
         Commands::Start {} => commands::command::start().await?,
         Commands::Create {} => commands::command::create_zkism().await?,
         Commands::Update { ism_id, token_id } => commands::command::update_ism(ism_id, token_id).await?,
         Commands::Version {} => commands::command::version(),
->>>>>>> d4b9ec60
+        Commands::UnsafeResetDb {} => unsafe_reset_db()?,
     }
 
     Ok(())
