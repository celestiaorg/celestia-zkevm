--- conflicted
+++ resolved
@@ -43,14 +43,10 @@
     debug!("Successfully got pubkey from evnode: {}", config_clone.pub_key);
 
     tokio::spawn({
-<<<<<<< HEAD
         let storage = shared_storage.clone();
-        let block_prover = BlockExecProver::with_storage(AppContext::from_config(config_clone)?, storage);
-=======
         let queue_capacity = config_clone.queue_capacity;
         let concurrency = config_clone.concurrency;
-        let block_prover = BlockExecProver::new(AppContext::from_config(config_clone)?, queue_capacity, concurrency)?;
->>>>>>> 219b552f
+        let block_prover = BlockExecProver::with_storage(AppContext::from_config(config_clone)?, storage, queue_capacity, concurrency);
         async move {
             if let Err(e) = block_prover.run().await {
                 error!("Block prover task failed: {e:?}");
