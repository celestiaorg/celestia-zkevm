--- conflicted
+++ resolved
@@ -125,24 +125,11 @@
 
     // Always spawn message prover
     tokio::spawn({
-<<<<<<< HEAD
         let ism_id = env::var("CELESTIA_ISM_ID").expect("CELESTIA_ISM_ID must be set");
         let mailbox_address = env::var("MAILBOX_ADDRESS").expect("MAILBOX_ADDRESS must be set");
         let merkle_tree_address = env::var("MERKLE_TREE_ADDRESS").expect("MERKLE_TREE_ADDRESS must be set");
-        let message_storage_path = dirs::home_dir()
-            .expect("cannot find home directory")
-            .join(Config::APP_HOME)
-            .join("data")
-            .join("messages.db");
-        let snapshot_storage_path = dirs::home_dir()
-            .expect("cannot find home directory")
-            .join(Config::APP_HOME)
-            .join("data")
-            .join("snapshots.db");
-=======
         let message_storage_path = Config::storage_path().join("messages.db");
         let snapshot_storage_path = Config::storage_path().join("snapshots.db");
->>>>>>> 2ee62fb5
         let hyperlane_message_store = Arc::new(HyperlaneMessageStore::new(message_storage_path).unwrap());
         let hyperlane_snapshot_store = Arc::new(HyperlaneSnapshotStore::new(snapshot_storage_path, None).unwrap());
 
