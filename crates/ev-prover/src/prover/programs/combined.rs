--- conflicted
+++ resolved
@@ -1,20 +1,12 @@
-use std::{
-    sync::Arc,
-    time::{Duration, Instant},
-};
+use std::sync::Arc;
+use std::time::{Duration, Instant};
 
 use crate::{
-<<<<<<< HEAD
     generate_client_executor_input,
-    prover::{MessageProofRequest, MessageProofSync, ProverConfig, RangeProofCommitted},
-    ISM_ID,
-=======
-    generate_client_executor_input, get_sequencer_pubkey,
     prover::{
         config::{BATCH_SIZE, MIN_BATCH_SIZE, WARN_DISTANCE},
-        ProverConfig, RangeProofCommitted,
+        MessageProofRequest, MessageProofSync, ProverConfig, RangeProofCommitted,
     },
->>>>>>> fc06d342
 };
 use alloy_primitives::FixedBytes;
 use alloy_provider::{Provider, ProviderBuilder};
@@ -28,6 +20,7 @@
 };
 use ev_types::v1::SignedData;
 use ev_zkevm_types::programs::block::{BlockExecInput, BlockRangeExecOutput, EvCombinedInput};
+use hex::decode;
 use prost::Message;
 use reth_chainspec::ChainSpec;
 use rsp_client_executor::io::EthClientExecutorInput;
@@ -43,7 +36,6 @@
 /// The ELF (executable and linkable format) file for the Succinct RISC-V zkVM.
 pub const EV_COMBINED_ELF: &[u8] = include_elf!("ev-combined-program");
 
-<<<<<<< HEAD
 struct ProverStatus {
     trusted_height: u64,
     trusted_root: FixedBytes<32>,
@@ -52,35 +44,12 @@
 }
 
 impl ProverStatus {
-    fn has_required_batch(&self) -> bool {
-        self.trusted_celestia_height + BATCH_SIZE <= self.celestia_head
-    }
-
-    fn blocks_needed(&self) -> u64 {
-        (self.trusted_celestia_height + BATCH_SIZE).saturating_sub(self.celestia_head)
-=======
-pub struct AppContext {
-    // reth http, for example http://127.0.0.1:8545
-    pub evm_rpc: String,
-    // celestia rpc, for example http://127.0.0.1:26658
-    pub celestia_rpc: String,
-    pub ism_id: String,
-}
-impl AppContext {
-    pub fn new(evm_rpc: String, celestia_rpc: String, ism_id: String) -> Self {
-        Self {
-            evm_rpc,
-            celestia_rpc,
-            ism_id,
-        }
-    }
-
-    pub fn from_env() -> Result<Self> {
-        let evm_rpc = std::env::var("RETH_RPC_URL").expect("RETH_RPC_URL must be set");
-        let celestia_rpc = std::env::var("CELESTIA_RPC_URL").expect("CELESTIA_RPC_URL must be set");
-        let ism_id = std::env::var("CELESTIA_ISM_ID").expect("CELESTIA_ISM_ID must be set");
-        Ok(Self::new(evm_rpc, celestia_rpc, ism_id))
->>>>>>> fc06d342
+    fn has_required_batch(&self, batch_size: u64) -> bool {
+        self.trusted_celestia_height + batch_size <= self.celestia_head
+    }
+
+    fn blocks_needed(&self, batch_size: u64) -> u64 {
+        (self.trusted_celestia_height + batch_size).saturating_sub(self.celestia_head)
     }
 
     fn distance(&self) -> u64 {
@@ -101,7 +70,7 @@
     pub async fn from_config(config: &Config, ism_client: Arc<CelestiaIsmClient>) -> Result<Self> {
         let celestia_client = Client::new(&config.rpc.celestia_rpc, None).await?;
         let pub_key_hex = config.pub_key.trim_start_matches("0x");
-        let sequencer_pubkey = Arc::new(hex::decode(pub_key_hex)?);
+        let sequencer_pubkey = Arc::new(decode(pub_key_hex)?);
         let genesis = Config::load_genesis()?;
         let chain_spec: Arc<ChainSpec> = Arc::new(
             (&genesis)
@@ -109,7 +78,6 @@
                 .map_err(|e| anyhow!("Failed to convert genesis to chain spec: {e}"))?,
         );
 
-<<<<<<< HEAD
         Ok(Self {
             celestia_client: Arc::new(celestia_client),
             evm_rpc: config.rpc.evreth_rpc.clone(),
@@ -119,18 +87,17 @@
             namespace: config.namespace.clone(),
             pub_key: sequencer_pubkey,
         })
-=======
+    }
+
+    pub fn load_genesis_and_chainspec() -> Result<(Genesis, Arc<ChainSpec>)> {
+        let genesis = Config::load_genesis()?;
+        let chain_spec: Arc<ChainSpec> = Arc::new(
+            (&genesis)
+                .try_into()
+                .map_err(|e| anyhow!("Failed to convert genesis to chain spec: {e}"))?,
+        );
+
         Ok((genesis, chain_spec))
-    }
-}
-impl Default for AppContext {
-    fn default() -> Self {
-        Self::new(
-            "http://127.0.0.1:8545".to_string(),
-            "http://127.0.0.1:26658".to_string(),
-            "0x726f757465725f69736d000000000000000000000000002a0000000000000001".to_string(),
-        )
->>>>>>> fc06d342
     }
 }
 
@@ -187,6 +154,7 @@
         stdin.write(&input);
         Ok(stdin)
     }
+
     fn post_process(&self, proof: SP1ProofWithPublicValues) -> Result<Self::Output> {
         Ok(bincode::deserialize::<BlockRangeExecOutput>(
             proof.public_values.as_slice(),
@@ -216,10 +184,11 @@
         CombinedProverConfig::new(pk, vk, SP1ProofMode::Groth16)
     }
 
-<<<<<<< HEAD
     pub async fn run(self, message_sync: Arc<MessageProofSync>) -> Result<()> {
-        let mut last_height: u64 = 0;
-        let mut poll = interval(Duration::from_secs(6));
+        let mut last_celestia_height: u64 = 0;
+        let mut batch_size = BATCH_SIZE;
+        let mut scan_head: Option<u64> = None;
+        let mut poll = interval(Duration::from_secs(6)); // BlockTime=6s
 
         loop {
             message_sync.wait_for_idle().await;
@@ -227,105 +196,46 @@
 
             let status = self.load_prover_status().await?;
 
-            if !status.has_required_batch() {
-                let blocks_needed = status.blocks_needed();
-=======
-    pub async fn run(self, ism_client: Arc<CelestiaIsmClient>, is_proving_messages: Arc<Mutex<bool>>) -> Result<()> {
-        let client = Client::new(&self.app.celestia_rpc, None).await?;
-        let sequencer_rpc_url = std::env::var("SEQUENCER_RPC_URL").expect("SEQUENCER_RPC_URL must be set");
-        let mut known_celestia_height: u64 = 0;
-        let mut dynamic_batch_size: u64 = BATCH_SIZE;
-        let resp = ism_client
-            .ism(QueryIsmRequest {
-                id: self.app.ism_id.clone(),
-            })
-            .await?;
-        let ism = resp.ism.ok_or_else(|| anyhow::anyhow!("ZKISM not found"))?;
-        let mut range_head: u64 = ism.celestia_height;
-        let namespace_hex = env::var("CELESTIA_NAMESPACE")?;
-        let namespace = Namespace::new_v0(&hex::decode(namespace_hex)?)?;
-        let (genesis, chain_spec) = AppContext::load_genesis_and_chainspec()?;
-
-        loop {
-            if *is_proving_messages.lock().await {
-                info!("Waiting for message proof to be completed");
-                sleep(Duration::from_secs(10)).await;
-                continue;
-            }
-            let resp = ism_client
-                .ism(QueryIsmRequest {
-                    id: self.app.ism_id.clone(),
-                })
-                .await?;
-            let ism = resp.ism.ok_or_else(|| anyhow::anyhow!("ZKISM not found"))?;
-            let trusted_root_hex = alloy::hex::encode(ism.state_root);
-            let latest_celestia_header = client.header_local_head().await?;
-            let mut trusted_height = ism.height;
-            let mut trusted_root = FixedBytes::from_hex(&trusted_root_hex)?;
-            let trusted_celestia_height = ism.celestia_height;
-            let latest_celestia_height = latest_celestia_header.height().value();
-            if latest_celestia_height == known_celestia_height {
-                info!("Celestia height has not changed, waiting for 1 second");
-                sleep(Duration::from_secs(1)).await;
-                continue;
-            }
-
-            for height in range_head..latest_celestia_height {
-                if !is_empty_block(&client, height, namespace).await? {
-                    dynamic_batch_size = MIN_BATCH_SIZE;
-                    debug!(
-                        "Found non-empty block at height {height}, setting dynamic batch size to {dynamic_batch_size}"
-                    );
-                    break;
-                }
-            }
-
-            if trusted_celestia_height + dynamic_batch_size > latest_celestia_height {
-                let blocks_needed =
-                    (trusted_celestia_height + dynamic_batch_size).saturating_sub(latest_celestia_height);
->>>>>>> fc06d342
-                debug!("Waiting for {blocks_needed} more blocks to reach required batch size");
-                continue;
-            }
-
-<<<<<<< HEAD
-            if status.celestia_head == last_height {
+            if scan_head.is_none() {
+                scan_head = Some(status.trusted_celestia_height + 1);
+            }
+
+            let scan_start = scan_head.unwrap();
+            if scan_start < status.celestia_head {
+                batch_size = self
+                    .calculate_batch_size(
+                        scan_start,
+                        status.celestia_head,
+                        status.trusted_celestia_height,
+                        batch_size,
+                    )
+                    .await?;
+            }
+
+            if status.celestia_head == last_celestia_height {
                 debug!("Celestia height unchanged at {}", status.celestia_head);
                 continue;
             }
 
+            if !status.has_required_batch(batch_size) {
+                let blocks_needed = status.blocks_needed(batch_size);
+                let current_height = status.celestia_head;
+                debug!("Waiting for {blocks_needed} more blocks to reach required batch size. Current height: {current_height}");
+                continue;
+            }
+
             let distance = status.distance();
-=======
-            let distance = latest_celestia_height.saturating_sub(trusted_celestia_height);
->>>>>>> fc06d342
             if distance >= WARN_DISTANCE {
                 warn!("Prover is {distance} blocks behind Celestia head");
             } else {
                 info!("Prover is {distance} blocks behind Celestia head");
             }
 
-<<<<<<< HEAD
-            let celestia_start_height = status.trusted_celestia_height + 1;
-            let stdin = self.build_proof_inputs(celestia_start_height, &status).await?;
-=======
-            let celestia_start_height = ism.celestia_height + 1;
-            info!("Preparing combined inputs for blocks from {celestia_start_height} to {latest_celestia_height}");
-            let stdin = prepare_combined_inputs(
-                &client,
-                &self.app.evm_rpc,
-                celestia_start_height,
-                &mut trusted_height,
-                latest_celestia_height - celestia_start_height,
-                namespace,
-                &mut trusted_root,
-                &sequencer_rpc_url,
-                genesis.clone(),
-                chain_spec.clone(),
-            )
-            .await?;
->>>>>>> fc06d342
+            let start_height = status.trusted_celestia_height + 1;
+            let stdin = self.build_proof_inputs(start_height, &status, batch_size).await?;
 
             let start_time = Instant::now();
+            // TODO: we can use the self.prove() method to get (proof, outputs)
             let proof = self
                 .prover
                 .prove(&self.config.pk, &stdin, SP1ProofMode::Groth16)
@@ -333,7 +243,7 @@
             info!("Proof generation time: {}", start_time.elapsed().as_millis());
 
             let block_proof_msg = MsgUpdateZkExecutionIsm::new(
-                self.app.ism_id.clone(),
+                self.app.ism_client.ism_id().to_string(),
                 proof.bytes(),
                 proof.public_values.as_slice().to_vec(),
                 self.app.ism_client.signer_address().to_string(),
@@ -345,8 +255,11 @@
             info!("[Done] ZKISM was updated successfully");
 
             let public_values: BlockRangeExecOutput = bincode::deserialize(proof.public_values.as_slice())?;
-<<<<<<< HEAD
-            last_height = public_values.celestia_height;
+
+            // reset batch size and fast forward checkpoints
+            batch_size = BATCH_SIZE;
+            last_celestia_height = status.celestia_head;
+            scan_head = Some(status.celestia_head + 1);
 
             let permit = message_sync.begin().await;
             let commit = RangeProofCommitted {
@@ -355,33 +268,73 @@
             };
             let request = MessageProofRequest::with_permit(commit, permit);
             self.range_tx.send(request).await?;
-=======
-            known_celestia_height = public_values.celestia_height;
-
-            *is_proving_messages.lock().await = true;
-            range_head = latest_celestia_height + 1;
-            dynamic_batch_size = BATCH_SIZE;
-
-            // use shared channel to request message proof for new height and root
-            self.range_tx
-                .send(RangeProofCommitted {
-                    trusted_height: public_values.new_height,
-                    trusted_root: public_values.new_state_root,
-                })
-                .await?;
->>>>>>> fc06d342
-        }
-    }
-
-<<<<<<< HEAD
-    async fn build_proof_inputs(&self, start_height: u64, status: &ProverStatus) -> Result<SP1Stdin> {
+        }
+    }
+
+    async fn load_prover_status(&self) -> Result<ProverStatus> {
+        let resp = self
+            .app
+            .ism_client
+            .ism(QueryIsmRequest {
+                id: self.app.ism_client.ism_id().to_string(),
+            })
+            .await?;
+        let ism = resp.ism.ok_or_else(|| anyhow!("ZKISM not found"))?;
+        let trusted_root = FixedBytes::from_slice(&ism.state_root);
+        let celestia_head = self.app.celestia_client.header_local_head().await?.height().value();
+
+        Ok(ProverStatus {
+            trusted_height: ism.height,
+            trusted_root,
+            trusted_celestia_height: ism.celestia_height,
+            celestia_head,
+        })
+    }
+
+    async fn calculate_batch_size(
+        &self,
+        scan_start: u64,
+        latest_head: u64,
+        trusted_celestia_height: u64,
+        current_batch: u64,
+    ) -> Result<u64> {
+        if scan_start >= latest_head {
+            return Ok(current_batch);
+        }
+
+        let namespace = self.app.namespace.clone();
+        for height in scan_start..latest_head {
+            if !self.is_empty_block(height, &namespace).await? {
+                let blocks_since_trusted = height.saturating_sub(trusted_celestia_height);
+                let adjusted = blocks_since_trusted.max(MIN_BATCH_SIZE).min(BATCH_SIZE);
+                debug!("Found non-empty block at height {height}, adjusting batch size to {adjusted}");
+                return Ok(adjusted);
+            }
+        }
+
+        Ok(BATCH_SIZE)
+    }
+
+    async fn is_empty_block(&self, height: u64, namespace: &Namespace) -> Result<bool> {
+        let blobs: Vec<Blob> = self
+            .app
+            .celestia_client
+            .blob_get_all(height, &[namespace.clone()])
+            .await?
+            .unwrap_or_default();
+
+        Ok(blobs.is_empty())
+    }
+
+    async fn build_proof_inputs(&self, start_height: u64, status: &ProverStatus, batch_size: u64) -> Result<SP1Stdin> {
         let mut current_height = status.trusted_height;
         let mut current_root = status.trusted_root;
 
         let namespace = self.app.namespace.clone();
+        let end_height = start_height + batch_size - 1;
 
         let mut block_inputs: Vec<BlockExecInput> = Vec::new();
-        for block_number in start_height..=(start_height + BATCH_SIZE) {
+        for block_number in start_height..=end_height {
             let input = self
                 .build_block_input(
                     block_number,
@@ -392,45 +345,10 @@
                     self.app.genesis.clone(),
                 )
                 .await?;
-=======
-#[allow(clippy::too_many_arguments)]
-async fn prepare_combined_inputs(
-    celestia_client: &Client,
-    evm_rpc: &str,
-    start_height: u64,
-    trusted_height: &mut u64,
-    num_blocks: u64,
-    namespace: Namespace,
-    trusted_root: &mut FixedBytes<32>,
-    sequencer_rpc_url: &str,
-    genesis: Genesis,
-    chain_spec: Arc<ChainSpec>,
-) -> Result<SP1Stdin> {
-    let pub_key = get_sequencer_pubkey(sequencer_rpc_url.to_string()).await?;
-    let mut block_inputs: Vec<BlockExecInput> = Vec::new();
-    for block_number in start_height..=(start_height + num_blocks) {
-        block_inputs.push(
-            get_block_inputs(
-                celestia_client,
-                evm_rpc,
-                block_number,
-                namespace,
-                trusted_height,
-                trusted_root,
-                chain_spec.clone(),
-                genesis.clone(),
-                pub_key.clone(),
-            )
-            .await?,
-        );
-        debug!("Prepared input for block {block_number}");
-    }
->>>>>>> fc06d342
 
             block_inputs.push(input);
         }
 
-<<<<<<< HEAD
         let mut stdin = SP1Stdin::new();
         stdin.write(&EvCombinedInput { blocks: block_inputs });
         Ok(stdin)
@@ -491,11 +409,8 @@
                 Ok(data) => data,
                 Err(_) => continue,
             };
-            let data = signed_data.data.ok_or_else(|| anyhow::anyhow!("Data not found"))?;
-            let height = data
-                .metadata
-                .ok_or_else(|| anyhow::anyhow!("Metadata not found"))?
-                .height;
+            let data = signed_data.data.ok_or_else(|| anyhow!("Data not found"))?;
+            let height = data.metadata.ok_or_else(|| anyhow!("Metadata not found"))?.height;
             last_height = height;
             debug!("Got SignedData for EVM block {height}");
 
@@ -505,37 +420,6 @@
         }
 
         let input = BlockExecInput {
-=======
-#[allow(clippy::too_many_arguments)]
-pub async fn get_block_inputs(
-    celestia_client: &Client,
-    evm_rpc: &str,
-    block_number: u64,
-    namespace: Namespace,
-    trusted_height: &mut u64,
-    trusted_root: &mut FixedBytes<32>,
-    chain_spec: Arc<ChainSpec>,
-    genesis: Genesis,
-    pub_key: Vec<u8>,
-) -> Result<BlockExecInput> {
-    let blobs: Vec<Blob> = celestia_client
-        .blob_get_all(block_number, &[namespace])
-        .await?
-        .unwrap_or_default();
-
-    let extended_header = celestia_client.header_get_by_height(block_number).await?;
-    let namespace_data = celestia_client
-        .share_get_namespace_data(&extended_header, namespace)
-        .await?;
-    let mut proofs: Vec<NamespaceProof> = Vec::new();
-    for row in namespace_data.rows {
-        proofs.push(row.proof);
-    }
-
-    let mut executor_inputs: Vec<EthClientExecutorInput> = Vec::new();
-    if blobs.is_empty() {
-        return Ok(BlockExecInput {
->>>>>>> fc06d342
             header_raw: serde_cbor::to_vec(&extended_header.header)?,
             dah: extended_header.dah,
             blobs_raw: serde_cbor::to_vec(&blobs)?,
@@ -551,7 +435,7 @@
         let block = provider
             .get_block_by_number(last_height.into())
             .await?
-            .ok_or_else(|| anyhow::anyhow!("Block {last_height} not found"))?;
+            .ok_or_else(|| anyhow!("Block {last_height} not found"))?;
 
         *trusted_height = last_height;
         *trusted_root = block.header.state_root;
@@ -562,70 +446,4 @@
 
         Ok(input)
     }
-
-<<<<<<< HEAD
-    async fn load_prover_status(&self) -> Result<ProverStatus> {
-        let resp = self
-            .app
-            .ism_client
-            .ism(QueryIsmRequest { id: ISM_ID.to_string() })
-            .await?;
-        let ism = resp.ism.ok_or_else(|| anyhow::anyhow!("ZKISM not found"))?;
-        let trusted_root = FixedBytes::from_slice(&ism.state_root);
-        let celestia_head = self.app.celestia_client.header_local_head().await?.height().value();
-
-        Ok(ProverStatus {
-            trusted_height: ism.height,
-            trusted_root,
-            trusted_celestia_height: ism.celestia_height,
-            celestia_head,
-        })
-    }
-=======
-    let input = BlockExecInput {
-        header_raw: serde_cbor::to_vec(&extended_header.header)?,
-        dah: extended_header.dah,
-        blobs_raw: serde_cbor::to_vec(&blobs)?,
-        pub_key: pub_key.clone(),
-        namespace,
-        proofs,
-        executor_inputs: executor_inputs.clone(),
-        trusted_height: *trusted_height,
-        trusted_root: *trusted_root,
-    };
-
-    let provider = ProviderBuilder::new().connect_http(evm_rpc.parse()?);
-    let block = provider
-        .get_block_by_number(last_height.into())
-        .await?
-        .unwrap_or_default();
-
-    *trusted_height = last_height;
-    *trusted_root = block.header.state_root;
-    debug!(
-        "Updated trusted_height to {} and trusted_root to {:?}",
-        trusted_height, trusted_root
-    );
-
-    Ok(input)
-}
-
-async fn is_empty_block(celestia_client: &Client, block_number: u64, namespace: Namespace) -> Result<bool> {
-    let blobs: Vec<Blob> = celestia_client
-        .blob_get_all(block_number, &[namespace])
-        .await?
-        .unwrap_or_default();
-    let extended_header = celestia_client.header_get_by_height(block_number).await?;
-    let namespace_data = celestia_client
-        .share_get_namespace_data(&extended_header, namespace)
-        .await?;
-    let mut proofs: Vec<NamespaceProof> = Vec::new();
-    for row in namespace_data.rows {
-        proofs.push(row.proof);
-    }
-    if !blobs.is_empty() {
-        return Ok(false);
-    }
-    Ok(true)
->>>>>>> fc06d342
 }