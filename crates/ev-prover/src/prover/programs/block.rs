--- conflicted
+++ resolved
@@ -188,11 +188,13 @@
 impl BlockExecProver {
     /// Creates a new instance of [`BlockExecProver`] for the provided [`AppContext`] using default configuration
     /// and prover environment settings.
-<<<<<<< HEAD
-    pub fn new(app: AppContext, tx: Sender<ProofCommitted>, storage: Arc<dyn ProofStorage>) -> Result<Arc<Self>> {
-=======
-    pub fn new(app: AppContext, queue_capacity: usize, concurrency: usize) -> Result<Arc<Self>> {
->>>>>>> 446dbd5a
+    pub fn new(
+        app: AppContext,
+        tx: Sender<ProofCommitted>,
+        storage: Arc<dyn ProofStorage>,
+        queue_capacity: usize,
+        concurrency: usize,
+    ) -> Result<Arc<Self>> {
         let config = BlockExecProver::default_config();
         let prover = ProverClient::from_env();
 
@@ -207,29 +209,6 @@
         }))
     }
 
-<<<<<<< HEAD
-=======
-    /// Creates a new instance with custom storage (useful for testing)
-    pub fn with_storage(
-        app: AppContext,
-        storage: Arc<dyn ProofStorage>,
-        queue_capacity: usize,
-        concurrency: usize,
-    ) -> Arc<Self> {
-        let config = BlockExecProver::default_config();
-        let prover = ProverClient::from_env();
-
-        Arc::new(Self {
-            app,
-            config,
-            prover,
-            storage,
-            queue_capacity,
-            concurrency,
-        })
-    }
-
->>>>>>> 446dbd5a
     /// Returns the default prover configuration for the block execution program.
     pub fn default_config() -> ProverConfig {
         ProverConfig {
