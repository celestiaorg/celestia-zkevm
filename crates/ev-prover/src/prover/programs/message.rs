--- conflicted
+++ resolved
@@ -20,25 +20,12 @@
 };
 use reqwest::Url;
 use sp1_sdk::{include_elf, SP1ProofMode, SP1ProofWithPublicValues, SP1ProvingKey, SP1Stdin, SP1VerifyingKey};
-<<<<<<< HEAD
 use std::{env, str::FromStr, sync::Arc};
 use storage::hyperlane::StoredHyperlaneMessage;
 use storage::hyperlane::{message::HyperlaneMessageStore, snapshot::HyperlaneSnapshotStore};
 use storage::proofs::ProofStorage;
 use tokio::sync::mpsc::Receiver;
 use tokio::sync::Mutex;
-=======
-use std::{
-    env,
-    str::FromStr,
-    sync::{Arc, RwLock},
-    time::Duration,
-};
-use storage::hyperlane::{message::HyperlaneMessageStore, snapshot::HyperlaneSnapshotStore};
-use storage::proofs::ProofStorage;
-use tokio::sync::mpsc::Receiver;
-use tokio::time::sleep;
->>>>>>> d4b9ec60
 use tracing::{debug, error, info};
 
 /// The ELF (executable and linkable format) file for the Succinct RISC-V zkVM.
@@ -136,16 +123,9 @@
 
 /// HyperlaneMessageProver is a prover for generating SP1 proofs for Hyperlane message inclusion in EVM blocks.
 pub struct HyperlaneMessageProver {
-<<<<<<< HEAD
     pub ctx: AppContext,
     pub config: MessageProverConfig,
     pub prover: Arc<SP1Prover>,
-=======
-    pub app: AppContext,
-    pub config: MessageProverConfig,
-    pub prover: Arc<SP1Prover>,
-    pub range_rx: Receiver<RangeProofCommitted>,
->>>>>>> d4b9ec60
     pub message_store: Arc<HyperlaneMessageStore>,
     pub snapshot_store: Arc<HyperlaneSnapshotStore>,
     pub proof_store: Arc<dyn ProofStorage>,
@@ -180,12 +160,7 @@
 
 impl HyperlaneMessageProver {
     pub fn new(
-<<<<<<< HEAD
         ctx: AppContext,
-=======
-        app: AppContext,
-        range_rx: Receiver<RangeProofCommitted>,
->>>>>>> d4b9ec60
         message_store: Arc<HyperlaneMessageStore>,
         snapshot_store: Arc<HyperlaneSnapshotStore>,
         proof_store: Arc<dyn ProofStorage>,
