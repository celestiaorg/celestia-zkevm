--- conflicted
+++ resolved
@@ -20,11 +20,8 @@
 use std::{fs, sync::Arc};
 use tracing::debug;
 
-<<<<<<< HEAD
 pub const ISM_ID: &str = "0x726f757465725f69736d000000000000000000000000002a0000000000000001";
 
-=======
->>>>>>> d4b9ec60
 /// Generates the client executor input (STF) for an EVM block.
 pub async fn generate_client_executor_input(
     rpc_url: &str,
@@ -80,13 +77,8 @@
 }
 
 // Get the Celestia inclusion height for a given Evolve block number
-<<<<<<< HEAD
-pub async fn inclusion_height(block_number: u64) -> anyhow::Result<u64> {
-    let mut client = StoreServiceClient::connect("http://localhost:7331").await?;
-=======
 pub async fn inclusion_height(block_number: u64, sequencer_rpc_url: String) -> anyhow::Result<u64> {
     let mut client = StoreServiceClient::connect(sequencer_rpc_url).await?;
->>>>>>> d4b9ec60
     let req = GetMetadataRequest {
         key: format!("rhb/{block_number}/d"),
     };
