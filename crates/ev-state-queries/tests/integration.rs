--- conflicted
+++ resolved
@@ -2,13 +2,8 @@
 
 use alloy_provider::ProviderBuilder;
 use ev_state_queries::hyperlane::indexer::HyperlaneIndexer;
-<<<<<<< HEAD
-use storage::APP_HOME;
-use storage::hyperlane::message::HyperlaneMessageStore;
-=======
 use storage::hyperlane::message::HyperlaneMessageStore;
 use tempfile::TempDir;
->>>>>>> e0d313df
 
 /* Context
     We want to generate proofs for events that occurred between one finalized block and another (latest)
@@ -24,16 +19,10 @@
 */
 #[tokio::test]
 async fn test_run_indexer() {
-<<<<<<< HEAD
-    let message_storage_path = dirs::home_dir()
-        .expect("cannot find home directory")
-        .join(APP_HOME)
-=======
     let tmp = TempDir::new().expect("cannot create temp directory");
     let message_storage_path = dirs::home_dir()
         .expect("cannot find home directory")
         .join(&tmp)
->>>>>>> e0d313df
         .join("data")
         .join("messages.db");
     let indexer = HyperlaneIndexer::default();
