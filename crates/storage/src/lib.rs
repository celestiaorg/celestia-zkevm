pub mod hyperlane;
<<<<<<< HEAD
pub mod proofs;

pub const APP_HOME: &str = ".ev-prover";
=======
pub mod proofs;
>>>>>>> e0d313df
<|MERGE_RESOLUTION|>--- conflicted
+++ resolved
@@ -1,8 +1,2 @@
 pub mod hyperlane;
-<<<<<<< HEAD
-pub mod proofs;
-
-pub const APP_HOME: &str = ".ev-prover";
-=======
-pub mod proofs;
->>>>>>> e0d313df
+pub mod proofs;