--- conflicted
+++ resolved
@@ -18,14 +18,7 @@
 
 #[cfg(test)]
 mod tests {
-<<<<<<< HEAD
-    use crate::{
-        APP_HOME,
-        hyperlane::{StoredHyperlaneMessage, message::HyperlaneMessageStore, snapshot::HyperlaneSnapshotStore},
-    };
-=======
     use crate::hyperlane::{StoredHyperlaneMessage, message::HyperlaneMessageStore, snapshot::HyperlaneSnapshotStore};
->>>>>>> e0d313df
     use ev_zkevm_types::{hyperlane::decode_hyperlane_message, programs::hyperlane::tree::MerkleTree};
     use tempfile::TempDir;
 
@@ -35,16 +28,10 @@
 
     #[test]
     fn test_insert_message() {
-<<<<<<< HEAD
-        let message_storage_path = dirs::home_dir()
-            .expect("cannot find home directory")
-            .join(APP_HOME)
-=======
         let tmp = TempDir::new().expect("cannot create temp directory");
         let message_storage_path = dirs::home_dir()
             .expect("cannot find home directory")
             .join(&tmp)
->>>>>>> e0d313df
             .join("data")
             .join("messages.db");
         let store = HyperlaneMessageStore::new(message_storage_path).unwrap();
@@ -60,18 +47,11 @@
 
     #[test]
     fn test_insert_message_by_block() {
-<<<<<<< HEAD
-        let message = hex::decode(DEFAULT_MESSAGE).unwrap();
-        let message_storage_path = dirs::home_dir()
-            .expect("cannot find home directory")
-            .join(APP_HOME)
-=======
         let tmp = TempDir::new().expect("cannot create temp directory");
         let message = hex::decode(DEFAULT_MESSAGE).unwrap();
         let message_storage_path = dirs::home_dir()
             .expect("cannot find home directory")
             .join(&tmp)
->>>>>>> e0d313df
             .join("data")
             .join("messages.db");
         let store = HyperlaneMessageStore::new(message_storage_path).unwrap();
@@ -87,16 +67,10 @@
 
     #[test]
     fn test_insert_snapshot() {
-<<<<<<< HEAD
-        let snapshot_storage_path = dirs::home_dir()
-            .expect("cannot find home directory")
-            .join(APP_HOME)
-=======
         let tmp = TempDir::new().expect("cannot create temp directory");
         let snapshot_storage_path = dirs::home_dir()
             .expect("cannot find home directory")
             .join(&tmp)
->>>>>>> e0d313df
             .join("data")
             .join("snapshots.db");
         let store = HyperlaneSnapshotStore::new(snapshot_storage_path).unwrap();
