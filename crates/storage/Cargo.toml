--- conflicted
+++ resolved
@@ -18,11 +18,7 @@
 serde = { workspace = true }
 sp1-sdk = { workspace = true }
 thiserror = "1.0"
-<<<<<<< HEAD
-tokio = { workspace = true }
-=======
 tokio = { workspace = true }
 
 [dev-dependencies]
-tempfile = "3.8"
->>>>>>> e0d313df
+tempfile = "3.8"