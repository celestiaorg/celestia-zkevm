--- conflicted
+++ resolved
@@ -203,10 +203,15 @@
             .join(APP_HOME)
             .join("data")
             .join("proofs.db");
-        
+
         let storage = Arc::new(RocksDbProofStorage::new(storage_path)?);
 
-        Ok(Arc::new(Self { app, config, prover, storage }))
+        Ok(Arc::new(Self {
+            app,
+            config,
+            prover,
+            storage,
+        }))
     }
 
     /// Creates a new instance with custom storage (useful for testing)
@@ -214,7 +219,12 @@
         let config = BlockExecProver::default_config();
         let prover = ProverClient::from_env();
 
-        Arc::new(Self { app, config, prover, storage })
+        Arc::new(Self {
+            app,
+            config,
+            prover,
+            storage,
+        })
     }
 
     /// Returns the default prover configuration for the block execution program.
@@ -466,25 +476,24 @@
             trusted_root: scheduled.trusted_root,
         };
 
-<<<<<<< HEAD
         let (proof, outputs) = self.prove(inputs).await?;
-        
+
         // Store the proof in the database
-        if let Err(e) = self.storage.store_block_proof(assigned.job.height, &proof, &outputs).await {
-            eprintln!("Failed to store proof for block {}: {}", assigned.job.height, e);
+        if let Err(e) = self
+            .storage
+            .store_block_proof(assigned.job.height, &proof, &outputs)
+            .await
+        {
+            eprintln!(
+                "Failed to store proof for block {}: {}",
+                scheduled.job.height, outputs, e
+            );
             // Note: We continue execution even if storage fails to avoid breaking the proving pipeline
         }
 
         println!(
             "Successfully created and stored proof for block {}. Outputs: {}",
-            assigned.job.height, outputs
-=======
-        // TODO: Add storage for SP1ProofWithPublicValues: https://github.com/celestiaorg/celestia-zkevm-hl-testnet/issues/154
-        let (_proof, outputs) = self.prove(inputs).await?;
-        println!(
-            "Successfully created proof for block {}. Outputs: {}",
-            scheduled.job.height, outputs
->>>>>>> d5f80f51
+            scheduled.job.height, outputs, outputs
         );
 
         Ok(())
