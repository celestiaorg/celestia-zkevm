--- conflicted
+++ resolved
@@ -4,11 +4,8 @@
 edition = "2021"
 
 [dependencies]
-<<<<<<< HEAD
-=======
 evm-exec-types = { path = "../sp1/evm-exec-types" }
 anyhow = "1.0"
->>>>>>> 8e74306e
 alloy-genesis = { workspace = true }
 alloy-primitives = { workspace = true }
 alloy-provider = { workspace = true }
