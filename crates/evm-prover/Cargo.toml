[package]
name = "evm-prover"
version = "0.1.0"
edition = "2021"

[dependencies]
alloy-genesis = { workspace = true }
alloy-primitives = { workspace = true }
alloy-provider = { workspace = true }
anyhow = "1.0"
async-trait = "0.1.88"
bincode = { workspace = true }
bytes = { workspace = true }
celestia-rpc = { workspace = true }
celestia-types = { workspace = true }
clap = { version = "4", features = ["derive"] }
dirs = "5"
ev-types = { workspace = true, features = ["grpc"] }
evm-exec-types = { path = "../sp1/evm-exec-types" }
hex = { workspace = true }
jsonrpsee-core = { workspace = true }
nmt-rs = { workspace = true }
prost = { workspace = true }
reqwest = { workspace = true }
reth-chainspec = { workspace = true }
rsp-client-executor = { workspace = true }
rsp-host-executor = { workspace = true }
rsp-primitives = { workspace = true }
rsp-rpc-db = { workspace = true }
serde = { workspace = true, features = ["derive"] }
serde_cbor = { workspace = true }
serde_json = { workspace = true }
serde_yaml = "0.9"
sha3 = { workspace = true }
sp1-sdk = { workspace = true }
rocksdb = "0.24"
thiserror = "1.0"
tendermint = { workspace = true }
tendermint-proto = { workspace = true }
tokio = { version = "1", features = ["full"] }
tokio-stream = "0.1"
tonic = { version = "0.10", features = ["transport"] }
tonic-reflection = "0.10"

<<<<<<< HEAD
[dev-dependencies]
tempfile = "3.8"
=======
[build-dependencies]
prost-build = "0.12"
sp1-build = { workspace = true }
tonic-build = "0.10"
walkdir = "2.5.0"
>>>>>>> d5f80f51
<|MERGE_RESOLUTION|>--- conflicted
+++ resolved
@@ -42,13 +42,10 @@
 tonic = { version = "0.10", features = ["transport"] }
 tonic-reflection = "0.10"
 
-<<<<<<< HEAD
 [dev-dependencies]
 tempfile = "3.8"
-=======
 [build-dependencies]
 prost-build = "0.12"
 sp1-build = { workspace = true }
 tonic-build = "0.10"
-walkdir = "2.5.0"
->>>>>>> d5f80f51
+walkdir = "2.5.0"