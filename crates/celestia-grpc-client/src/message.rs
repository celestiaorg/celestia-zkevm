--- conflicted
+++ resolved
@@ -1,8 +1,4 @@
-<<<<<<< HEAD
-use crate::{proto::celestia::zkism::v1::MsgProcessMessage, MsgSubmitMessages, MsgUpdateZkExecutionIsm};
-=======
-use crate::{MsgSubmitMessages, MsgUpdateZkExecutionIsm};
->>>>>>> cac00d30
+use crate::{MsgProcessMessage, MsgSubmitMessages, MsgUpdateZkExecutionIsm};
 use prost::Name;
 
 // Legacy aliases for backward compatibility
@@ -23,6 +19,11 @@
     }
 }
 
+impl Name for MsgUpdateZkExecutionIsm {
+    const NAME: &'static str = "MsgUpdateZKExecutionISM";
+    const PACKAGE: &'static str = "celestia.zkism.v1";
+}
+
 impl MsgSubmitMessages {
     /// Create a new message submission with state membership proof
     pub fn new(id: String, height: u64, proof: Vec<u8>, public_values: Vec<u8>, signer: String) -> Self {
@@ -34,6 +35,11 @@
             signer,
         }
     }
+}
+
+impl Name for MsgSubmitMessages {
+    const NAME: &'static str = "MsgSubmitMessages";
+    const PACKAGE: &'static str = "celestia.zkism.v1";
 }
 
 impl MsgProcessMessage {
@@ -50,14 +56,4 @@
 impl Name for MsgProcessMessage {
     const NAME: &'static str = "MsgProcessMessage";
     const PACKAGE: &'static str = "hyperlane.core.v1";
-}
-
-impl Name for MsgUpdateZkExecutionIsm {
-    const NAME: &'static str = "MsgUpdateZKExecutionISM";
-    const PACKAGE: &'static str = "celestia.zkism.v1";
-}
-
-impl Name for MsgSubmitMessages {
-    const NAME: &'static str = "MsgSubmitMessages";
-    const PACKAGE: &'static str = "celestia.zkism.v1";
 }