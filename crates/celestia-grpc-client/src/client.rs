--- conflicted
+++ resolved
@@ -130,11 +130,7 @@
     }
 
     /// Sign and send a tx to Celestia including the provided message.
-<<<<<<< HEAD
     pub async fn send_tx<M>(&self, message: M) -> Result<TxResponse>
-=======
-    pub async fn send_tx<M>(&self, message: M, message_type: &str) -> Result<TxResponse>
->>>>>>> c26f4365
     where
         M: Message + IntoProtobufAny + Send + Clone + 'static,
     {
@@ -213,15 +209,12 @@
 
         self.send_tx(proof_msg).await
     }
-<<<<<<< HEAD
-
+  
     async fn process_hyperlane_message(&self, message: HyperlaneMessage) -> Result<TxResponse> {
         info!("Processing Hyperlane message for ISM id: {}", message.mailbox_id);
 
         self.send_tx(message).await
     }
-=======
->>>>>>> c26f4365
 }
 
 #[cfg(test)]
