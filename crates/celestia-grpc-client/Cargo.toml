--- conflicted
+++ resolved
@@ -15,12 +15,8 @@
 k256 = "0.13"
 prost = "0.13"
 ripemd = "0.1.3"
-<<<<<<< HEAD
-rustls = { version = "0.23", features = ["aws_lc_rs"] }
-=======
 prost-types = "0.13"
 rustls = { workspace = true }
->>>>>>> d4b9ec60
 serde = { workspace = true, features = ["derive"] }
 serde_json = { workspace = true }
 sha2 = "0.10"
